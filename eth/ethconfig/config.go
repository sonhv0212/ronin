--- conflicted
+++ resolved
@@ -145,12 +145,9 @@
 	NoPruning  bool // Whether to disable pruning and flush everything to disk
 	NoPrefetch bool // Whether to disable prefetching and only load state on demand
 
-<<<<<<< HEAD
+	NoPruningSideCar bool // Whether to disable blob sidecar pruning
+
 	// Deprecated, use 'TransactionHistory' instead.
-=======
-	NoPruningSideCar bool // Whether to disable blob sidecar pruning
-
->>>>>>> f52e4871
 	TxLookupLimit uint64 `toml:",omitempty"` // The maximum number of blocks from head whose tx indices are reserved.
 
 	TransactionHistory uint64 `toml:",omitempty"` // The maximum number of blocks from head whose tx indices are reserved.
