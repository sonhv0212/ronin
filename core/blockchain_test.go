--- conflicted
+++ resolved
@@ -4517,24 +4517,17 @@
 	wg.Wait()
 }
 
-<<<<<<< HEAD
-func TestSidecarsPruning(t *testing.T) {
-	testSidecarsPruning(t, rawdb.HashScheme)
-	testSidecarsPruning(t, rawdb.PathScheme)
-}
-
-func testSidecarsPruning(t *testing.T, scheme string) {
-=======
 func TestSidecarPruning(t *testing.T) {
-	testSidecarsPruning(t, true)
+	testSidecarsPruning(t, true, rawdb.HashScheme)
+	testSidecarsPruning(t, true, rawdb.PathScheme)
 }
 
 func TestNoSidecarPruning(t *testing.T) {
-	testSidecarsPruning(t, false)
-}
-
-func testSidecarsPruning(t *testing.T, enabled bool) {
->>>>>>> f52e4871
+	testSidecarsPruning(t, false, rawdb.HashScheme)
+	testSidecarsPruning(t, false, rawdb.PathScheme)
+}
+
+func testSidecarsPruning(t *testing.T, enabled bool, scheme string) {
 	var prunePeriod uint64 = 1000
 	privateKey, _ := crypto.GenerateKey()
 	address := crypto.PubkeyToAddress(privateKey.PublicKey)
